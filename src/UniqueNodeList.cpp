--- conflicted
+++ resolved
@@ -1532,11 +1532,7 @@
 		return false;
 	}
 
-<<<<<<< HEAD
-	nodeDefault(strValidators, theConfig.UNL_DEFAULT.string());
-=======
-	nodeProcess("local", strValidators, pConfig.native());
->>>>>>> 3ac56f3b
+	nodeProcess("local", strValidators, pConfig.string());
 
 	std::cerr << str(boost::format("Processing: %s") % pConfig) << std::endl;
 
