#ifndef __SERIALIZEDOBJECT__
#define __SERIALIZEDOBJECT__

#include <vector>

#include <boost/ptr_container/ptr_vector.hpp>

#include "../json/value.h"

#include "SerializedTypes.h"

// Serializable object/array types

class SOElement
{ // An element in the description of a serialized object
public:
	typedef SOElement const * ptr;			// used to point to one element

	SField::ref e_field;
	const SOE_Flags flags;

<<<<<<< HEAD
=======
	SOElement(SField::ref fi, SOE_Flags fl) : e_field(fi), flags(fl) { ; }
>>>>>>> e2c257f5
};

class STObject : public SerializedType
{
protected:
	boost::ptr_vector<SerializedType> mData;
	std::vector<SOElement::ptr> mType;

	STObject* duplicate() const { return new STObject(*this); }
	STObject(SField::ref name, boost::ptr_vector<SerializedType>& data) : SerializedType(name) { mData.swap(data); }

public:
	STObject()											{ ; }

	STObject(SField::ref name) : SerializedType(name)	{ ; }

	STObject(const std::vector<SOElement::ptr>& type, SField::ref name) : SerializedType(name)
	{ set(type); }

	STObject(const std::vector<SOElement::ptr>& type, SerializerIterator& sit, SField::ref name) : SerializedType(name)
	{ set(sit); setType(type); }

	static std::auto_ptr<STObject> parseJson(const Json::Value& value, SField::ref name = sfGeneric, int depth = 0);

	virtual ~STObject() { ; }

	static std::auto_ptr<SerializedType> deserialize(SerializerIterator& sit, SField::ref name);

	bool setType(const std::vector<SOElement::ptr>& type);
	bool isValidForType();
	bool isFieldAllowed(SField::ref);

	void set(const std::vector<SOElement::ptr>&);
	bool set(SerializerIterator& u, int depth = 0);

	virtual SerializedTypeID getSType() const { return STI_OBJECT; }
	virtual bool isEquivalent(const SerializedType& t) const;

	virtual void add(Serializer& s) const	{ add(s, true);	} // just inner elements
	void add(Serializer& s, bool withSignature) const;
	Serializer getSerializer() const { Serializer s; add(s); return s; }
	std::string getFullText() const;
	std::string getText() const;
	virtual Json::Value getJson(int options) const;

	int addObject(const SerializedType& t) { mData.push_back(t.clone()); return mData.size() - 1; }
	int giveObject(std::auto_ptr<SerializedType> t) { mData.push_back(t); return mData.size() - 1; }
	int giveObject(SerializedType* t) { mData.push_back(t); return mData.size() - 1; }
	const boost::ptr_vector<SerializedType>& peekData() const { return mData; }
	boost::ptr_vector<SerializedType>& peekData() { return mData; }

	int getCount() const { return mData.size(); }

	bool setFlag(uint32);
	bool clearFlag(uint32);
	uint32 getFlags() const;

	uint256 getHash(uint32 prefix) const;
	uint256 getSigningHash(uint32 prefix) const;

	const SerializedType& peekAtIndex(int offset) const { return mData[offset]; }
	SerializedType& getIndex(int offset) { return mData[offset]; }
	const SerializedType* peekAtPIndex(int offset) const { return &(mData[offset]); }
	SerializedType* getPIndex(int offset) { return &(mData[offset]); }

	int getFieldIndex(SField::ref field) const;
	SField::ref getFieldSType(int index) const;

	const SerializedType& peekAtField(SField::ref field) const;
	SerializedType& getField(SField::ref field);
	const SerializedType* peekAtPField(SField::ref field) const;
	SerializedType* getPField(SField::ref field);

	// these throw if the field type doesn't match, or return default values if the
	// field is optional but not present
	std::string getFieldString(SField::ref field) const;
	unsigned char getFieldU8(SField::ref field) const;
	uint16 getFieldU16(SField::ref field) const;
	uint32 getFieldU32(SField::ref field) const;
	uint64 getFieldU64(SField::ref field) const;
	uint128 getFieldH128(SField::ref field) const;
	uint160 getFieldH160(SField::ref field) const;
	uint256 getFieldH256(SField::ref field) const;
	NewcoinAddress getFieldAccount(SField::ref field) const;
	uint160 getFieldAccount160(SField::ref field) const;
	std::vector<unsigned char> getFieldVL(SField::ref field) const;
	std::vector<TaggedListItem> getFieldTL(SField::ref field) const;
	STAmount getFieldAmount(SField::ref field) const;
	STPathSet getFieldPathSet(SField::ref field) const;
	STVector256 getFieldV256(SField::ref field) const;

	void setFieldU8(SField::ref field, unsigned char);
	void setFieldU16(SField::ref field, uint16);
	void setFieldU32(SField::ref field, uint32);
	void setFieldU64(SField::ref field, uint64);
	void setFieldH128(SField::ref field, const uint128&);
	void setFieldH160(SField::ref field, const uint160&);
	void setFieldH256(SField::ref field, const uint256&);
	void setFieldVL(SField::ref field, const std::vector<unsigned char>&);
	void setFieldTL(SField::ref field, const std::vector<TaggedListItem>&);
	void setFieldAccount(SField::ref field, const uint160&);
	void setFieldAccount(SField::ref field, const NewcoinAddress& addr)
	{ setFieldAccount(field, addr.getAccountID()); }
	void setFieldAmount(SField::ref field, const STAmount&);
	void setFieldPathSet(SField::ref field, const STPathSet&);
	void setFieldV256(SField::ref field, const STVector256& v);

	bool isFieldPresent(SField::ref field) const;
	SerializedType* makeFieldPresent(SField::ref field);
	void makeFieldAbsent(SField::ref field);
	bool delField(SField::ref field);
	void delField(int index);

	static std::auto_ptr<SerializedType> makeDefaultObject(SerializedTypeID id, SField::ref name);
	static std::auto_ptr<SerializedType> makeDeserializedObject(SerializedTypeID id, SField::ref name,
		SerializerIterator&, int depth);

	static std::auto_ptr<SerializedType> makeNonPresentObject(SField::ref name)
	{ return makeDefaultObject(STI_NOTPRESENT, name); }
	static std::auto_ptr<SerializedType> makeDefaultObject(SField::ref name)
	{ return makeDefaultObject(name.fieldType, name); }

	static void unitTest();
};

class STArray : public SerializedType
{
public:
	typedef std::vector<STObject>							vector;
	typedef std::vector<STObject>::iterator				iterator;
	typedef std::vector<STObject>::const_iterator			const_iterator;
	typedef std::vector<STObject>::reverse_iterator		reverse_iterator;
	typedef std::vector<STObject>::const_reverse_iterator	const_reverse_iterator;
	typedef std::vector<STObject>::size_type				size_type;

protected:

	vector value;

	STArray* duplicate() const { return new STArray(*this); }
	static STArray* construct(SerializerIterator&, SField::ref);

public:

	STArray()																{ ; }
	STArray(SField::ref f) : SerializedType(f)								{ ; }
	STArray(SField::ref f, const vector& v) : SerializedType(f), value(v)	{ ; }
	STArray(vector& v) : value(v)											{ ; }

	static std::auto_ptr<SerializedType> deserialize(SerializerIterator& sit, SField::ref name)
		{ return std::auto_ptr<SerializedType>(construct(sit, name)); }

	const vector& getValue() const					{ return value; }
	vector& getValue()								{ return value; }

	// vector-like functions
	void push_back(const STObject& object)			{ value.push_back(object); }
	STObject& operator[](int j)						{ return value[j]; }
	const STObject& operator[](int j) const			{ return value[j]; }
	iterator begin()								{ return value.begin(); }
	const_iterator begin() const					{ return value.begin(); }
	iterator end()									{ return value.end(); }
	const_iterator end() const						{ return value.end(); }
	size_type size() const							{ return value.size(); }
	reverse_iterator rbegin()						{ return value.rbegin(); }
	const_reverse_iterator rbegin() const			{ return value.rbegin(); }
	reverse_iterator rend()							{ return value.rend(); }
	const_reverse_iterator rend() const				{ return value.rend(); }
	iterator erase(iterator pos)					{ return value.erase(pos); }
	void pop_back()									{ value.pop_back(); }
	bool empty() const								{ return value.empty(); }
	void clear()									{ value.clear(); }

	virtual std::string getFullText() const;
	virtual std::string getText() const;
	virtual Json::Value getJson(int) const;
	virtual void add(Serializer& s) const;

	bool operator==(const STArray &s)				{ return value == s.value; }
	bool operator!=(const STArray &s)				{ return value != s.value; }

	virtual SerializedTypeID getSType() const 		{ return STI_ARRAY; }
	virtual bool isEquivalent(const SerializedType& t) const;
};

#endif
// vim:ts=4<|MERGE_RESOLUTION|>--- conflicted
+++ resolved
@@ -19,10 +19,7 @@
 	SField::ref e_field;
 	const SOE_Flags flags;
 
-<<<<<<< HEAD
-=======
 	SOElement(SField::ref fi, SOE_Flags fl) : e_field(fi), flags(fl) { ; }
->>>>>>> e2c257f5
 };
 
 class STObject : public SerializedType
